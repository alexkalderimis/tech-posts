{-# LANGUAGE OverloadedStrings #-}

module Site.Contexts where

<<<<<<< HEAD
=======
import Data.Function (on)
import Data.List (groupBy)
import Control.Applicative
>>>>>>> 3e9d173d
import           Hakyll

import           Control.Applicative
import           Data.Char               (toLower)
import           Data.Digest.Pure.MD5    (md5)
import           Data.Function           (on)
import           Data.List               (groupBy)
import           System.Process          (readProcess)

import           Data.Time.Calendar
import           Data.Time.Clock
import           Data.Time.Locale.Compat (defaultTimeLocale)

repo :: String
repo = "https://gitlab.com/alexkalderimis/tech-posts"

baseContext :: Context String
baseContext = defaultContext <> avatarContext

avatarContext :: Context String
avatarContext = constField "gravatarHash" (show $ md5 "alex.kalderimis@gmail.com")

archiveCtx :: Pattern -> Context String
archiveCtx pat = mconcat
  [ yearlyArchives pat
  , constField "title" "Archives"
  , baseContext
  ]

postCtx :: Context String
postCtx = mconcat
  [ dateField "date" "%B %e, %Y"
  , dateField "dateArchive" "%b %e"
  , gitTag "git"
  , postTags "postTags"
  , draftField "isDraft"
  , debugMetaField
  , baseContext
  ]

debugMetaField :: Context a
debugMetaField = field "meta" $ \item -> do
  let ident = itemIdentifier item
  meta <- getMetadata ident
  pure (show meta)

draftField :: String -> Context a
draftField key = field key $ \item -> do
  let ident = itemIdentifier item
  draft <- getMetadataField ident "draft"
  case draft of
    Just "true" -> pure "true"
    _           -> empty

gitTag :: String -> Context String
gitTag key = field key $ \_ -> unsafeCompiler $ do
    sha     <- readProcess "git" ["log", "-1", "HEAD", "--pretty=format:%H"] []
    message <- readProcess "git" ["log", "-1", "HEAD", "--pretty=format:%s"] []
<<<<<<< HEAD
    return $ mconcat [ "<a href=\"", repo, "/commit/", sha
=======
    return $ mconcat ["<a href=\"", repo, "/-/commit/", sha
>>>>>>> 3e9d173d
                     , "\" title=\"", message, "\">"
                     , take 8 sha, "</a>"
                     ]

customTitleField :: String -> Context String
customTitleField = constField "pageTitle"

postTags :: String -> Context a
postTags k = listField k
  -- (field "tag" tagc)
  (field "tag" tagc <> field "href" (fmap slugify . tagc))
  (getUnderlying >>= getTags >>= mapM makeItem)
  where
    tagc = pure . itemBody

slugify :: String -> String
slugify = fmap (toLower . despace)
  where
    despace ' ' = '-'
    despace c   = c

groupedArchives :: Pattern -> Compiler [Item (Integer, [Item String])]
groupedArchives pat =
  mapM makeItem =<<
    map combineItems . groupBy ((==) `on` fst)
      <$> (mapM addYear =<< recentFirst =<< loadAll (pat .&&. hasNoVersion))
  where
    combineItems :: [(Integer, Item String)] -> (Integer, [Item String])
    combineItems = foldr (\(year, item) (_, items) -> (year, item : items)) (0, [])

    addYear :: Item String -> Compiler (Integer, Item String)
    addYear item = do
      year <- yearFromUTC <$> (getItemUTC defaultTimeLocale . itemIdentifier $ item)
      return (year, item)

    yearFromUTC :: UTCTime -> Integer
    yearFromUTC utcTime =
      let (year, _, _) = toGregorian $ utctDay utcTime
      in year

yearlyArchives :: Pattern -> Context a
yearlyArchives pat =
  listField "archives" (year <> items) (groupedArchives pat)
  where
    year = field "year" (return . show . fst . itemBody)
    items = Context $ \k _ i ->
              if k == "items"
                then return $ ListField postCtx (snd . itemBody $ i)
                else empty<|MERGE_RESOLUTION|>--- conflicted
+++ resolved
@@ -2,12 +2,6 @@
 
 module Site.Contexts where
 
-<<<<<<< HEAD
-=======
-import Data.Function (on)
-import Data.List (groupBy)
-import Control.Applicative
->>>>>>> 3e9d173d
 import           Hakyll
 
 import           Control.Applicative
@@ -66,11 +60,7 @@
 gitTag key = field key $ \_ -> unsafeCompiler $ do
     sha     <- readProcess "git" ["log", "-1", "HEAD", "--pretty=format:%H"] []
     message <- readProcess "git" ["log", "-1", "HEAD", "--pretty=format:%s"] []
-<<<<<<< HEAD
-    return $ mconcat [ "<a href=\"", repo, "/commit/", sha
-=======
     return $ mconcat ["<a href=\"", repo, "/-/commit/", sha
->>>>>>> 3e9d173d
                      , "\" title=\"", message, "\">"
                      , take 8 sha, "</a>"
                      ]
@@ -80,7 +70,6 @@
 
 postTags :: String -> Context a
 postTags k = listField k
-  -- (field "tag" tagc)
   (field "tag" tagc <> field "href" (fmap slugify . tagc))
   (getUnderlying >>= getTags >>= mapM makeItem)
   where
