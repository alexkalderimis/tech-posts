<<<<<<< HEAD
image: sakshamsharma/docker-hakyll:v3

cache:
    paths:
        - .stack-work/

=======
>>>>>>> 3e9d173d
stages:
  - build
  - deploy

stack-build:
  image: haskell:8.6.3
  stage: build
  variables:
    STACK_ROOT: "${CI_PROJECT_DIR}/.stack-root"
  cache:
    key: ${CI_COMMIT_REF_SLUG}
    paths:
      - .stack-work/
      - .stack-root/
  script:
    - stack install --only-dependencies
    - stack build
    - stack exec site rebuild
  artifacts:
    paths:
      - _site

netlify: 
  image: node
  stage: deploy
  cache:
    key: ${CI_COMMIT_REF_SLUG}
    paths:
      - .npm/
  only:
    - master
  script:
    - npm install netlify-cli -g
    - netlify deploy --site=$NETLIFY_SITE_ID --auth=$NETLIFY_AUTH_TOKEN --prod --dir=_site
  environment:
    name: prod<|MERGE_RESOLUTION|>--- conflicted
+++ resolved
@@ -1,12 +1,3 @@
-<<<<<<< HEAD
-image: sakshamsharma/docker-hakyll:v3
-
-cache:
-    paths:
-        - .stack-work/
-
-=======
->>>>>>> 3e9d173d
 stages:
   - build
   - deploy
